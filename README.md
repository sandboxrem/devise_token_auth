--- conflicted
+++ resolved
@@ -30,46 +30,6 @@
 * Support for [multiple user models](./docs/usage/multiple_models.md).
 * It is [secure](docs/security.md).
 
-<<<<<<< HEAD
-# Troubleshooting
-
-Please read the [issue reporting guidelines](#issue-reporting) before posting issues.
-
-# Table of Contents
-
-* [Dependencies](#dependencies)
-* [Configuration TL;DR](#configuration-tldr)
-* [Usage TL;DR](#usage-tldr)
-* [Configuration Continued](#configuration-cont)
-  * [Initializer Settings](#initializer-settings)
-  * [Single vs Multiple authentication methods](#single-vs-multiple-authentication-methods-per-resource)
-  * [OmniAuth Authentication](#omniauth-authentication)
-  * [OmniAuth Provider Settings](#omniauth-provider-settings)
-  * [Email Authentication](#email-authentication)
-  * [Customizing Devise Verbiage](#customizing-devise-verbiage)
-  * [Cross Origin Requests (CORS)](#cors)
-* [Usage Continued](#usage-cont)
-  * [Mounting Routes](#mounting-routes)
-  * [Controller Integration](#controller-methods)
-  * [Model Integration](#model-concerns)
-  * [Using Multiple User Classes](#using-multiple-models)
-  * [Excluding Modules](#excluding-modules)
-  * [Custom Controller Overrides](#custom-controller-overrides)
-  * [Passing blocks to Controllers](#passing-blocks-controllers)
-  * [Email Template Overrides](#email-template-overrides)
-  * [Testing](#testing)
-* [Issue Reporting Guidelines](#issue-reporting)
-* [FAQ](#faq)
-* [Conceptual Diagrams](#conceptual)
-  * [Token Management](#about-token-management)
-  * [Batch Requests](#about-batch-requests)
-* [Security](#security)
-* [Callouts](#callouts)
-* [Contribution Guidelines](#contributing)
-
-# Dependencies
-=======
->>>>>>> 470c84be
 This project leverages the following gems:
 
 * [Devise](https://github.com/plataformatec/devise)
@@ -89,443 +49,7 @@
 bundle install
 ~~~
 
-<<<<<<< HEAD
-# Configuration TL;DR
-
-You will need to create a [user model](#model-concerns), [define routes](#mounting-routes), [include concerns](#controller-methods), and you may want to alter some of the [default settings](#initializer-settings) for this gem. Run the following command for an easy one-step installation:
-
-~~~bash
-rails g devise_token_auth:install [USER_CLASS] [MOUNT_PATH]
-~~~
-
-**Example**:
-
-~~~bash
-rails g devise_token_auth:install User auth
-~~~
-
-This generator accepts the following optional arguments:
-
-| Argument | Default | Description |
-|---|---|---|
-| USER_CLASS | `User` | The name of the class to use for user authentication. |
-| MOUNT_PATH | `auth` | The path at which to mount the authentication routes. [Read more](#usage-tldr). |
-
-The following events will take place when using the install generator:
-
-* An initializer will be created at `config/initializers/devise_token_auth.rb`. [Read more](#initializer-settings).
-
-* A model will be created in the `app/models` directory. If the model already exists, a concern will be included at the top of the file. [Read more](#model-concerns).
-
-* Routes will be appended to file at `config/routes.rb`. [Read more](#mounting-routes).
-
-* A concern will be included by your application controller at `app/controllers/application_controller.rb`. [Read more](#controller-methods).
-
-* A migration file will be created in the `db/migrate` directory. Inspect the migrations file, add or remove columns if necessary, and then run the migration:
-
-  ~~~bash
-  rake db:migrate
-  ~~~
-
-You may also need to configure the following items:
-
-* **OmniAuth providers** when using 3rd party oauth2 authentication. [Read more](#omniauth-authentication).
-* **Allow multiple authentication methods** for resource. [Read more](#single-vs-multiple-authentication-methods-per-resource)
-* **Cross Origin Request Settings** when using cross-domain clients. [Read more](#cors).
-* **Email** when using email registration. [Read more](#email-authentication).
-* **Multiple model support** may require additional steps. [Read more](#using-multiple-models).
-
-[Jump here](#configuration-cont) for more configuration information.
-
-# Usage TL;DR
-
-The following routes are available for use by your client. These routes live relative to the path at which this engine is mounted (`auth` by default). These routes correspond to the defaults used by the [ng-token-auth](https://github.com/lynndylanhurley/ng-token-auth) module for [AngularJS](https://angularjs.org/) and the [jToker](https://github.com/lynndylanhurley/j-toker) plugin for [jQuery](https://jquery.com/).
-
-| path | method | purpose |
-|:-----|:-------|:--------|
-| /    | POST   | Email registration. Requires **`email`**, **`password`**, **`password_confirmation`**, and **`confirm_success_url`** params (this last one can be omitted if you have set `config.default_confirm_success_url` in `config/initializers/devise_token_auth.rb`). A verification email will be sent to the email address provided. Upon clicking the link in the confirmation email, the API will redirect to the URL specified in **`confirm_success_url`**. Accepted params can be customized using the [`devise_parameter_sanitizer`](https://github.com/plataformatec/devise#strong-parameters) system. |
-| / | DELETE | Account deletion. This route will destroy users identified by their **`uid`**, **`access-token`** and **`client`** headers. |
-| / | PUT | Account updates. This route will update an existing user's account settings. The default accepted params are **`password`** and **`password_confirmation`**, but this can be customized using the [`devise_parameter_sanitizer`](https://github.com/plataformatec/devise#strong-parameters) system. If **`config.check_current_password_before_update`** is set to `:attributes` the **`current_password`** param is checked before any update, if it is set to `:password` the **`current_password`** param is checked only if the request updates user password. |
-| /sign_in | POST | Email authentication. Requires **`email`** and **`password`** as params. This route will return a JSON representation of the `User` model on successful login along with the `access-token` and `client` in the header of the response. |
-| /sign_out | DELETE | Use this route to end the user's current session. This route will invalidate the user's authentication token. You must pass in **`uid`**, **`client`**, and **`access-token`** in the request headers. |
-| /:provider | GET | Set this route as the destination for client authentication. Ideally this will happen in an external window or popup. [Read more](#omniauth-authentication). |
-| /:provider/callback | GET/POST | Destination for the oauth2 provider's callback uri. `postMessage` events containing the authenticated user's data will be sent back to the main client window from this page. [Read more](#omniauth-authentication). |
-| /validate_token | GET | Use this route to validate tokens on return visits to the client. Requires **`uid`**, **`client`**, and **`access-token`** as params. These values should correspond to the columns in your `User` table of the same names. |
-| /password | POST | Use this route to send a password reset confirmation email to users that registered by email. Accepts **`email`** and **`redirect_url`** as params. The user matching the `email` param will be sent instructions on how to reset their password. `redirect_url` is the url to which the user will be redirected after visiting the link contained in the email. |
-| /password | PUT | Use this route to change users' passwords. Requires **`password`** and **`password_confirmation`** as params. This route is only valid for users that registered by email (OAuth2 users will receive an error). It also checks **`current_password`** if **`config.check_current_password_before_update`** is not set `false` (disabled by default). |
-| /password/edit | GET | Verify user by password reset token. This route is the destination URL for password reset confirmation. This route must contain **`reset_password_token`** and **`redirect_url`** params. These values will be set automatically by the confirmation email that is generated by the password reset request. |
-
-[Jump here](#usage-cont) for more usage information.
-
-# Configuration cont.
-
-## Initializer settings
-
-The following settings are available for configuration in `config/initializers/devise_token_auth.rb`:
-
-| Name | Default | Description|
-|---|---|---|
-| **`change_headers_on_each_request`** | `true` | By default the access-token header will change after each request. The client is responsible for keeping track of the changing tokens. Both [ng-token-auth](https://github.com/lynndylanhurley/ng-token-auth) and [jToker](https://github.com/lynndylanhurley/j-toker) do this out of the box. While this implementation is more secure, it can be difficult to manage. Set this to false to prevent the `access-token` header from changing after each request. [Read more](#about-token-management). |
-| **`token_lifespan`** | `2.weeks` | Set the length of your tokens' lifespans. Users will need to re-authenticate after this duration of time has passed since their last login. |
-| **`batch_request_buffer_throttle`** | `5.seconds` | Sometimes it's necessary to make several requests to the API at the same time. In this case, each request in the batch will need to share the same auth token. This setting determines how far apart the requests can be while still using the same auth token. [Read more](#about-batch-requests). |
-| **`omniauth_prefix`** | `"/omniauth"` | This route will be the prefix for all oauth2 redirect callbacks. For example, using the default '/omniauth' setting, the github oauth2 provider will redirect successful authentications to '/omniauth/github/callback'. [Read more](#omniauth-provider-settings). |
-| **`default_confirm_success_url`** | `nil` | By default this value is expected to be sent by the client so that the API knows where to redirect users after successful email confirmation. If this param is set, the API will redirect to this value when no value is provided by the client. |
-| **`default_password_reset_url`** | `nil` | By default this value is expected to be sent by the client so that the API knows where to redirect users after successful password resets. If this param is set, the API will redirect to this value when no value is provided by the client. |
-| **`redirect_whitelist`** | `nil` | As an added security measure, you can limit the URLs to which the API will redirect after email token validation (password reset, email confirmation, etc.). This value should be an array containing matches to the client URLs to be visited after validation. Wildcards are supported. |
-| **`enable_standard_devise_support`** | `false` | By default, only Bearer Token authentication is implemented out of the box. If, however, you wish to integrate with legacy Devise authentication, you can do so by enabling this flag. NOTE: This feature is highly experimental! |
-| **`remove_tokens_after_password_reset`** | `false` | By default, old tokens are not invalidated when password is changed. Enable this option if you want to make passwords updates to logout other devices. |
-| **`default_callbacks`** | `true` | By default User model will include the `DeviseTokenAuth::Concerns::UserOmniauthCallbacks` concern, which has `email`, `uid` validations & `uid` synchronization callbacks. |
-
-
-Additionally, you can configure other aspects of devise by manually creating the traditional devise.rb file at `config/initializers/devise.rb`. Here are some examples of what you can do in this file:
-
-~~~ruby
-Devise.setup do |config|
-  # The e-mail address that mail will appear to be sent from
-  # If absent, mail is sent from "please-change-me-at-config-initializers-devise@example.com"
-  config.mailer_sender = "support@myapp.com"
-
-  # If using rails-api, you may want to tell devise to not use ActionDispatch::Flash
-  # middleware b/c rails-api does not include it.
-  # See: http://stackoverflow.com/q/19600905/806956
-  config.navigational_formats = [:json]
-end
-~~~
-
-## Single vs Multiple authentication methods per resource
-
-By default, `devise_token_auth` only allows a single authentication per resource.
-
-What does this mean? Let's take the example of having a Customer model and you want to let people sign up with Facebook or with their email address. If they register with their Facebook account, then you'll have one row in your `customers` table, and if they then register with their email address, you'll have **another** row in your `customers` table. Both for the same real life person.
-
-This is because multiple sign in methods for a single resource are difficult to maintain and reason about, particularly when trying to build a suitable UX. The only problem is the expectation that users will always use the same authentication method.
-
-BUT, `devise_token_auth` is awesome enough (like `devise`) to let you manage multiple methods on a single resource without sacrificing your data integrity.  Using our previous example, this means you can have a single Customer row which can be authenticated with **either** Facebook **or** their email address.
-
-### Setting up single authentication per resource (default behaviour)
-
-When you run `rails g devise_token_auth:install User auth`, you will have a migration setup which will look something like this:
-
-~~~ruby
-# db/migrate/20151116175322_add_devise_token_auth_fields_to_users.rb
-class AddDeviseTokenAuthFieldsToUsers < ActiveRecord::Migration
-  t.string :provider, :null => false, :default => "email"
-  t.string :uid, :null => false, :default => ""
-  ...
-end
-~~~
-
-The `provider` and `uid` fields are used to record what method and what identifier we will use for identifying and authing a `User`. For example:
-
-| Signup method | provider | uid |
-|---|---|---|
-| email: bob@home.com | email | bob@home.com |
-| facebook user id: 12345 | facebook | 12345 |
-
-And that's pretty much all you have to do!
-
-**The good thing** about this method is that it's simplest to implement from a UX point of view and, consequently, the most common implementation you'll see at the moment.
-
-**The problem** is that you may end up with a single person creating multiple accounts when they don't mean to because they've forgotten how they originally authenticated. In order to make this happen, the gem has to be fairly opinionated about how to manage your domain objects (e.g. it allows multiple users with the same "email" field)
-
-### Setting up multiple authentication methods per resource
-
-You may want to let a user log in with multiple methods to the same account. In order to do this, the `devise_token_auth` gem is unopinionated on how you've built your model layer, and just requires that you declare how to look up various resources.
-
-If using this methodology, you **do not need provider/uid columns on your resource table**, so you can remove these from the generated migration when running `rails g devise_token_auth:install`.
-
-Instead, you need to register finder methods defining how to get to your resource from a particular provider. If you don't register one, it falls back to the default behaviour for single authentication of querying provider/uid (if those columns exist).
-
-An example of registering these finders is done as follows:
-
-~~~ruby
-class User < ActiveRecord::Base
-  # In this example, the twitter id is simply stored directly on the User
-  resource_finder_for :twitter,  ->(twitter_id)  { find_by(twitter_id: twitter_id) }
-
-  # In this example, the external facebook user is modelled seperately from the
-  # User, and we need to go through an association to find the User to
-  # authenticate against
-  resource_finder_for :facebook, ->(facebook_id) { FacebookUser.find_by(facebook_id: facebook_id).user }
-end
-~~~
-
-You'll need to register a finder for each authentication method you want to allow users to have. Given a specific `uid` (for omniauth, this will most likely be the foreign key onto the third party object). You can register a `Proc` or a `Lambda` for this, and each time we get a request which has been authed in this manner, we will look up using it.
-
-**WARNING**: Bear in mind that these finder methods will get called on every authenticated request. So consider performance carefully. For example, with the `:facebook` finder above, we may want to add an `.includes(:user)` to keep the number of DB queries down.
-
-#### Default finders when using multiple authentication
-
-You don't need to define a `resource_finder_for` callback for something registered as a `Devise.authentication_key` (e.g. `:email` or `:username`, see the [Devise wiki](https://github.com/plataformatec/devise/wiki/How-To:-Allow-users-to-sign-in-using-their-username-or-email-address#user-content-tell-devise-to-use-login-in-the-authentication_keys)), then we will call a `find_by` using that column. Consequently:
-
-~~~ruby
-class Users < ActiveRecord::Base
-  # We are allowing users to authenticating with either their email or username
-  devise :database_authenticatable, authentication_keys: [:username, :email]
-
-  # Therefore, we don't need the following:
-  # resource_finder_for :username, ->(username) { find_by(username: username) }
-end
-~~~
-
-## OmniAuth authentication
-
-If you wish to use omniauth authentication, add all of your desired authentication provider gems to your `Gemfile`.
-
-**OmniAuth example using github, facebook, and google**:
-~~~ruby
-gem 'omniauth-github'
-gem 'omniauth-facebook'
-gem 'omniauth-google-oauth2'
-~~~
-
-Then run `bundle install`.
-
-[List of oauth2 providers](https://github.com/intridea/omniauth/wiki/List-of-Strategies)
-
-Consider whether you want to allow [single or multiple](#single-vs-multiple-authentication-methods-per-resource) authentication methods per resource.
-
-## OmniAuth provider settings
-
-In `config/initializers/omniauth.rb`, add the settings for each of your providers.
-
-These settings must be obtained from the providers themselves.
-
-**Example using github, facebook, and google**:
-~~~ruby
-# config/initializers/omniauth.rb
-Rails.application.config.middleware.use OmniAuth::Builder do
-  provider :github,        ENV['GITHUB_KEY'],   ENV['GITHUB_SECRET'],   scope: 'email,profile'
-  provider :facebook,      ENV['FACEBOOK_KEY'], ENV['FACEBOOK_SECRET']
-  provider :google_oauth2, ENV['GOOGLE_KEY'],   ENV['GOOGLE_SECRET']
-end
-~~~
-
-The above example assumes that your provider keys and secrets are stored in environmental variables. Use the [figaro](https://github.com/laserlemon/figaro) gem (or [dotenv](https://github.com/bkeepers/dotenv) or [secrets.yml](https://github.com/rails/rails/blob/v4.1.0/railties/lib/rails/generators/rails/app/templates/config/secrets.yml) or equivalent) to accomplish this.
-
-#### OmniAuth callback settings
-
-The "Callback URL" setting that you set with your provider must correspond to the [omniauth prefix](#initializer-settings) setting defined by this app. **This will be different than the omniauth route that is used by your client application**.
-
-For example, the demo app uses the default `omniauth_prefix` setting `/omniauth`, so the "Authorization callback URL" for github must be set to "http://devise-token-auth-demo.herokuapp.com**/omniauth**/github/callback".
-
-**Github example for the demo site**:
-![password reset flow](https://github.com/lynndylanhurley/devise_token_auth/raw/master/test/dummy/app/assets/images/omniauth-provider-settings.png)
-
-The url for github authentication will be different for the client. The client should visit the API at `/[MOUNT_PATH]/:provider` for omniauth authentication.
-
-For example, given that the app is mounted using the following settings:
-
-~~~ruby
-# config/routes.rb
-mount_devise_token_auth_for 'User', at: 'auth'
-~~~
-
-The client configuration for github should look like this:
-
-**Angular.js setting for authenticating using github**:
-~~~javascript
-angular.module('myApp', ['ng-token-auth'])
-  .config(function($authProvider) {
-    $authProvider.configure({
-      apiUrl: 'http://api.example.com'
-      authProviderPaths: {
-        github: '/auth/github' // <-- note that this is different than what was set with github
-      }
-    });
-  });
-~~~
-
-**jToker settings for github should look like this:
-
-~~~javascript
-$.auth.configure({
-  apiUrl: 'http://api.example.com',
-  authProviderPaths: {
-    github: '/auth/github' // <-- note that this is different than what was set with github
-  }
-});
-~~~
-
-This incongruence is necessary to support multiple user classes and mounting points.
-
-#### Note for [pow](http://pow.cx/) and [xip.io](http://xip.io) users
-
-If you receive `redirect-uri-mismatch` errors from your provider when using pow or xip.io urls, set the following in your development config:
-
-~~~ruby
-# config/environments/development.rb
-
-# when using pow
-OmniAuth.config.full_host = "http://app-name.dev"
-
-# when using xip.io
-OmniAuth.config.full_host = "http://xxx.xxx.xxx.app-name.xip.io"
-~~~
-
-## Email authentication
-If you wish to use email authentication, you must configure your Rails application to send email. [Read here](http://guides.rubyonrails.org/action_mailer_basics.html) for more information.
-
-I recommend using [mailcatcher](http://mailcatcher.me/) for development.
-
-##### mailcatcher development example configuration:
-~~~ruby
-# config/environments/development.rb
-Rails.application.configure do
-  config.action_mailer.default_url_options = { :host => 'your-dev-host.dev' }
-  config.action_mailer.delivery_method = :smtp
-  config.action_mailer.smtp_settings = { :address => 'your-dev-host.dev', :port => 1025 }
-end
-~~~
-
-If you wish to send custom e-mails instead of using the default devise templates, you can [do that too](#email-template-overrides).
-
-## Customizing Devise Verbiage
-Devise Token Auth ships with intelligent default wording for everything you need. But that doesn't mean you can't make it more awesome. You can override the [devise defaults](https://github.com/plataformatec/devise/blob/master/config/locales/en.yml) by creating a YAML file at `config/locales/devise.en.yml` and assigning whatever custom values you want. For example, to customize the subject line of your devise e-mails, you could do this:
-
-~~~yaml
-en:
-  devise:
-    mailer:
-      confirmation_instructions:
-        subject: "Please confirm your e-mail address"
-      reset_password_instructions:
-        subject: "Reset password request"
-~~~
-
-## CORS
-
-If your API and client live on different domains, you will need to configure your Rails API to allow [cross origin requests](http://en.wikipedia.org/wiki/Cross-origin_resource_sharing). The [rack-cors](https://github.com/cyu/rack-cors) gem can be used to accomplish this.
-
-The following **dangerous** example will allow cross domain requests from **any** domain. Make sure to whitelist only the needed domains.
-
-##### Example rack-cors configuration:
-~~~ruby
-# gemfile
-gem 'rack-cors', :require => 'rack/cors'
-
-# config/application.rb
-module YourApp
-  class Application < Rails::Application
-    config.middleware.use Rack::Cors do
-      allow do
-        origins '*'
-        resource '*',
-          :headers => :any,
-          :expose  => ['access-token', 'expiry', 'token-type', 'uid', 'client'],
-          :methods => [:get, :post, :options, :delete, :put]
-      end
-    end
-  end
-end
-~~~
-
-Make extra sure that the `Access-Control-Expose-Headers` includes `access-token`, `expiry`, `token-type`, `uid`, and `client` (as is set in the example above by the`:expose` param). If your client experiences erroneous 401 responses, this is likely the cause.
-
-CORS may not be possible with older browsers (IE8, IE9). I usually set up a proxy for those browsers. See the [ng-token-auth readme](https://github.com/lynndylanhurley/ng-token-auth) or the [jToker readme](https://github.com/lynndylanhurley/j-toker) for more information.
-
-# Usage cont.
-
-## Mounting Routes
-
-The authentication routes must be mounted to your project. This gem includes a route helper for this purpose:
-
-**`mount_devise_token_auth_for`** - similar to `devise_for`, this method is used to append the routes necessary for user authentication. This method accepts the following arguments:
-
-| Argument | Type | Default | Description |
-|---|---|---|---|
-|`class_name`| string | 'User' | The name of the class to use for authentication. This class must include the [model concern described here](#model-concerns). |
-| `options` | object | {at: 'auth'} | The [routes to be used for authentication](#usage) will be prefixed by the path specified in the `at` param of this object. |
-
-**Example**:
-~~~ruby
-# config/routes.rb
-mount_devise_token_auth_for 'User', at: 'auth'
-~~~
-
-Any model class can be used, but the class will need to include [`DeviseTokenAuth::Concerns::User`](#model-concerns) for authentication to work properly.
-
-You can mount this engine to any route that you like. `/auth` is used by default to conform with the defaults of the [ng-token-auth](https://github.com/lynndylanhurley/ng-token-auth) module and the [jToker](https://github.com/lynndylanhurley/j-toker) plugin.
-
-
-## Controller Methods
-
-### Concerns
-
-This gem includes a [Rails concern](http://api.rubyonrails.org/classes/ActiveSupport/Concern.html) called `DeviseTokenAuth::Concerns::SetUserByToken`. Include this concern to provide access to [controller methods](#controller-methods) such as [`authenticate_user!`](#authenticate-user), [`user_signed_in?`](#user-signed-in), etc.
-
-The concern also runs an [after_action](http://guides.rubyonrails.org/action_controller_overview.html#filters) that changes the auth token after each request.
-
-It is recommended to include the concern in your base `ApplicationController` so that all children of that controller include the concern as well.
-
-##### Concern example:
-
-~~~ruby
-# app/controllers/application_controller.rb
-class ApplicationController < ActionController::Base
-  include DeviseTokenAuth::Concerns::SetUserByToken
-end
-~~~
-
-### Methods
-
-This gem provides access to all of the following [devise helpers](https://github.com/plataformatec/devise#controller-filters-and-helpers):
-
-| Method | Description |
-|---|---|
-| **`before_action :authenticate_user!`** | Returns a 401 error unless a `User` is signed-in. |
-| **`current_user`** | Returns the currently signed-in `User`, or `nil` if unavailable. |
-| **`user_signed_in?`** | Returns `true` if a `User` is signed in, otherwise `false`. |
-| **`devise_token_auth_group`** | Operate on multiple user classes as a group. [Read more](#group-access) |
-
-Note that if the model that you're trying to access isn't called `User`, the helper method names will change. For example, if the user model is called `Admin`, the methods would look like this:
-
-* `before_action :authenticate_admin!`
-* `admin_signed_in?`
-* `current_admin`
-
-
-##### Example: limit access to authenticated users
-~~~ruby
-# app/controllers/test_controller.rb
-class TestController < ApplicationController
-  before_action :authenticate_user!
-
-  def members_only
-    render json: {
-      data: {
-        message: "Welcome #{current_user.name}",
-        user: current_user
-      }
-    }, status: 200
-  end
-end
-~~~
-
-### Token Header Format
-
-The authentication information should be included by the client in the headers of each request. The headers follow the [RFC 6750 Bearer Token](http://tools.ietf.org/html/rfc6750) format:
-
-##### Authentication headers example:
-~~~
-"access-token": "wwwww",
-"token-type":   "Bearer",
-"client":       "xxxxx",
-"expiry":       "yyyyy",
-"uid":          "zzzzz provider"
-~~~
-
-The authentication headers (each one is a seperate header) consists of the following params:
-
-| param | description |
-|---|---|
-| **`access-token`** | This serves as the user's password for each request. A hashed version of this value is stored in the database for later comparison. This value should be changed on each request. |
-| **`client`** | This enables the use of multiple simultaneous sessions on different clients. (For example, a user may want to be authenticated on both their phone and their laptop at the same time.) |
-| **`expiry`** | The date at which the current session will expire. This can be used by clients to invalidate expired tokens without the need for an API request. |
-| **`uid`** | A unique value that is used to identify the user, concatenated with the provider the identifier is for (e.g. `12345 facebook` or `a@b.com email`). This is necessary because searching the DB for users by their access token will make the API susceptible to [timing attacks](http://codahale.com/a-lesson-in-timing-attacks/). |
-=======
 ## [Docs](https://devise-token-auth.gitbook.io/devise-token-auth)
->>>>>>> 470c84be
 
 ## Need help?
 
