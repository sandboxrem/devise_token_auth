# frozen_string_literal: true

module DeviseTokenAuth
  class ConfirmationsController < DeviseTokenAuth::ApplicationController
    def show
      @resource = resource_class.confirm_by_token(params[:confirmation_token])

      if @resource && @resource.id
<<<<<<< HEAD
        # create client id
        #
        # REVIEW: Why isn't this using resource_class.create_new_auth_token?
        client_id  = SecureRandom.urlsafe_base64(nil, false)
        token      = SecureRandom.urlsafe_base64(nil, false)
        token_hash = BCrypt::Password.create(token)
        expiry     = (Time.now + @resource.token_lifespan).to_i
=======
        expiry = nil
        if defined?(@resource.sign_in_count) && @resource.sign_in_count > 0
          expiry = (Time.zone.now + 1.second).to_i
        end
>>>>>>> 470c84be

        client_id, token = @resource.create_token expiry: expiry

        sign_in(@resource)
        @resource.save!

        yield @resource if block_given?

        redirect_header_options = { account_confirmation_success: true }
        redirect_headers = build_redirect_headers(token,
                                                  client_id,
                                                  redirect_header_options)

        # give redirect value from params priority
        @redirect_url = params[:redirect_url]

        # fall back to default value if provided
        @redirect_url ||= DeviseTokenAuth.default_confirm_success_url


        redirect_to(@resource.build_auth_url(@redirect_url, redirect_headers))
      else
        raise ActionController::RoutingError, 'Not Found'
      end
    end
  end
end<|MERGE_RESOLUTION|>--- conflicted
+++ resolved
@@ -6,20 +6,10 @@
       @resource = resource_class.confirm_by_token(params[:confirmation_token])
 
       if @resource && @resource.id
-<<<<<<< HEAD
-        # create client id
-        #
-        # REVIEW: Why isn't this using resource_class.create_new_auth_token?
-        client_id  = SecureRandom.urlsafe_base64(nil, false)
-        token      = SecureRandom.urlsafe_base64(nil, false)
-        token_hash = BCrypt::Password.create(token)
-        expiry     = (Time.now + @resource.token_lifespan).to_i
-=======
         expiry = nil
         if defined?(@resource.sign_in_count) && @resource.sign_in_count > 0
           expiry = (Time.zone.now + 1.second).to_i
         end
->>>>>>> 470c84be
 
         client_id, token = @resource.create_token expiry: expiry
 
