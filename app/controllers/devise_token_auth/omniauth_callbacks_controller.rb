--- conflicted
+++ resolved
@@ -28,12 +28,8 @@
 
     def omniauth_success
       get_resource_from_auth_hash
-<<<<<<< HEAD
-      @auth_params = create_token_info
-=======
       set_token_on_resource
       create_auth_params
->>>>>>> 470c84be
 
       if confirmable_enabled?
         # don't send confirmation email!!!
@@ -153,42 +149,6 @@
 
     def set_random_password
       # set crazy password for new oauth users. this is only used to prevent
-<<<<<<< HEAD
-        # access via email sign-in.
-        p = SecureRandom.urlsafe_base64(nil, false)
-        @resource.password = p
-        @resource.password_confirmation = p
-    end
-
-    def create_token_info
-      # These need to be instance variables so that we set the auth header info
-      # correctly
-      @provider_id = auth_hash['uid']
-      @provider = auth_hash['provider']
-
-      auth_values = @resource.create_new_auth_token(nil, @provider_id, @provider).symbolize_keys
-      @client_id = auth_values['client']
-      @token     = auth_values['access-token']
-      @expiry    = auth_values['expiry']
-      @config    = omniauth_params['config_name']
-
-      # The #create_new_auth_token values returned here have the token set as
-      # the "access-token" value. Unfortunately, the previous implementation
-      # would render this attribute out as "auth_token". Which is inconsistent
-      # and wrong, but if people are using the body of the auth response
-      # instead of the headers, they may see failures here. Not changing at the
-      # moment as this would therefore be a breaking change. Same goes for
-      # client_id/client.
-      #
-      # TODO: Fix this so that it consistently returns this in an
-      # "access-token" field instead of an "auth_token".
-      auth_values[:auth_token] = auth_values.delete(:"access-token")
-      auth_values[:client_id] = auth_values.delete(:client)
-
-      auth_values.merge!(config: @config)
-      auth_values.merge!(oauth_registration: true) if @oauth_registration
-      auth_values
-=======
       # access via email sign-in.
       p = SecureRandom.urlsafe_base64(nil, false)
       @resource.password = p
@@ -210,7 +170,6 @@
     def set_token_on_resource
       @config = omniauth_params['config_name']
       @client_id, @token, @expiry = @resource.create_token
->>>>>>> 470c84be
     end
 
     def render_data(message, data)
@@ -257,7 +216,6 @@
     end
 
     def get_resource_from_auth_hash
-<<<<<<< HEAD
       @resource = resource_class.find_resource(
         auth_hash['uid'],
         auth_hash['provider']
@@ -267,15 +225,6 @@
         @resource          = resource_class.new
         @resource.uid      = auth_hash['uid']      if @resource.has_attribute?(:uid)
         @resource.provider = auth_hash['provider'] if @resource.has_attribute?(:provider)
-=======
-      # find or create user by provider and provider uid
-      @resource = resource_class.where(
-        uid: auth_hash['uid'],
-        provider: auth_hash['provider']
-      ).first_or_initialize
-
-      if @resource.new_record?
->>>>>>> 470c84be
         @oauth_registration = true
         set_random_password
       end
