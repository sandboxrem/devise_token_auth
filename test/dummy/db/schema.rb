--- conflicted
+++ resolved
@@ -13,46 +13,11 @@
 # It's strongly recommended that you check this file into your version control system.
 
 ActiveRecord::Schema.define(version: 20160629184441) do
-
-<<<<<<< HEAD
-  create_table "evil_users", force: :cascade do |t|
-    t.string "email"
-    t.string "encrypted_password", default: "", null: false
-    t.string "reset_password_token"
-    t.datetime "reset_password_sent_at"
-    t.boolean "allow_password_change", default: false
-    t.datetime "remember_created_at"
-    t.integer "sign_in_count", default: 0, null: false
-    t.datetime "current_sign_in_at"
-    t.datetime "last_sign_in_at"
-    t.string "current_sign_in_ip"
-    t.string "last_sign_in_ip"
-    t.string "confirmation_token"
-    t.datetime "confirmed_at"
-    t.datetime "confirmation_sent_at"
-    t.string "unconfirmed_email"
-    t.string "name"
-    t.string "nickname"
-    t.string "image"
-    t.string "provider"
-    t.string "uid", default: "", null: false
-    t.text "tokens"
-    t.string "favorite_color"
-    t.datetime "created_at"
-    t.datetime "updated_at"
-    t.index ["confirmation_token"], name: "index_evil_users_on_confirmation_token", unique: true
-    t.index ["email"], name: "index_evil_users_on_email"
-    t.index ["reset_password_token"], name: "index_evil_users_on_reset_password_token", unique: true
-    t.index ["uid", "provider"], name: "index_evil_users_on_uid_and_provider", unique: true
-  end
-
   create_table "facebook_users", force: :cascade do |t|
     t.integer "facebook_id"
     t.index ["facebook_id"], name: "index_facebook_users_on_facebook_id"
   end
 
-=======
->>>>>>> 470c84be
   create_table "lockable_users", force: :cascade do |t|
     t.string "provider", null: false
     t.string "uid", default: "", null: false
@@ -104,7 +69,6 @@
     t.index ["uid", "provider"], name: "index_mangs_on_uid_and_provider", unique: true
   end
 
-<<<<<<< HEAD
   create_table "multi_auth_users", force: :cascade do |t|
     t.string "email"
     t.string "encrypted_password", default: "", null: false
@@ -141,37 +105,6 @@
     t.index ["twitter_id"], name: "index_multi_auth_users_on_twitter_id", unique: true
   end
 
-  create_table "nice_users", force: :cascade do |t|
-    t.string "provider", null: false
-    t.string "uid", default: "", null: false
-    t.string "encrypted_password", default: "", null: false
-    t.string "reset_password_token"
-    t.datetime "reset_password_sent_at"
-    t.boolean "allow_password_change", default: false
-    t.datetime "remember_created_at"
-    t.integer "sign_in_count", default: 0, null: false
-    t.datetime "current_sign_in_at"
-    t.datetime "last_sign_in_at"
-    t.string "current_sign_in_ip"
-    t.string "last_sign_in_ip"
-    t.string "confirmation_token"
-    t.datetime "confirmed_at"
-    t.datetime "confirmation_sent_at"
-    t.string "unconfirmed_email"
-    t.string "name"
-    t.string "nickname"
-    t.string "image"
-    t.string "email"
-    t.text "tokens"
-    t.datetime "created_at"
-    t.datetime "updated_at"
-    t.index ["email"], name: "index_nice_users_on_email"
-    t.index ["reset_password_token"], name: "index_nice_users_on_reset_password_token", unique: true
-    t.index ["uid", "provider"], name: "index_nice_users_on_uid_and_provider", unique: true
-  end
-
-=======
->>>>>>> 470c84be
   create_table "only_email_users", force: :cascade do |t|
     t.string "provider", null: false
     t.string "uid", default: "", null: false
