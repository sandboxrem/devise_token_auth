# frozen_string_literal: true

module Overrides
  class SessionsController < DeviseTokenAuth::SessionsController
    OVERRIDE_PROOF = '(^^,)'.freeze

    def create
      @resource = resource_class.find_by(email: resource_params[:email])

<<<<<<< HEAD
      if @resource and @resource.valid_password?(resource_params[:password]) and @resource.confirmed?
        # create client id
        @client_id = SecureRandom.urlsafe_base64(nil, false)
        @token     = SecureRandom.urlsafe_base64(nil, false)

        @resource.tokens[@client_id] = {
          token: BCrypt::Password.create(@token),
          expiry: (Time.now + @resource.token_lifespan).to_i
        }
=======
      if @resource && valid_params?(:email, resource_params[:email]) && @resource.valid_password?(resource_params[:password]) && @resource.confirmed?
        @client_id, @token = @resource.create_token
>>>>>>> 470c84be
        @resource.save

        render json: {
          data: @resource.as_json(except: %i[tokens created_at updated_at]),
          override_proof: OVERRIDE_PROOF
        }

      elsif @resource && (not @resource.confirmed?)
        render json: {
          success: false,
          errors: [
            "A confirmation email was sent to your account at #{@resource.email}. "\
            'You must follow the instructions in the email before your account '\
            'can be activated'
          ]
        }, status: 401

      else
        render json: {
          errors: ['Invalid login credentials. Please try again.']
        }, status: 401
      end
    end
  end
end<|MERGE_RESOLUTION|>--- conflicted
+++ resolved
@@ -7,20 +7,8 @@
     def create
       @resource = resource_class.find_by(email: resource_params[:email])
 
-<<<<<<< HEAD
-      if @resource and @resource.valid_password?(resource_params[:password]) and @resource.confirmed?
-        # create client id
-        @client_id = SecureRandom.urlsafe_base64(nil, false)
-        @token     = SecureRandom.urlsafe_base64(nil, false)
-
-        @resource.tokens[@client_id] = {
-          token: BCrypt::Password.create(@token),
-          expiry: (Time.now + @resource.token_lifespan).to_i
-        }
-=======
-      if @resource && valid_params?(:email, resource_params[:email]) && @resource.valid_password?(resource_params[:password]) && @resource.confirmed?
+      if @resource && @resource.valid_password?(resource_params[:password]) && @resource.confirmed?
         @client_id, @token = @resource.create_token
->>>>>>> 470c84be
         @resource.save
 
         render json: {
